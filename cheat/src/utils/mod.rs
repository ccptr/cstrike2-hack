--- conflicted
+++ resolved
@@ -51,11 +51,7 @@
         return TRUE;
     }
 
-<<<<<<< HEAD
     let lparam_ptr = lparam.0 as *mut HWND;
-=======
-    let lparam = std::mem::transmute::<LPARAM, *mut HWND>(lparam);
->>>>>>> 1d1f0a2e
 
     std::ptr::write(lparam_ptr, window);
 
